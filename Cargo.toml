--- conflicted
+++ resolved
@@ -1,9 +1,5 @@
 [workspace.package]
-<<<<<<< HEAD
 version      = "0.20.2"
-=======
-version      = "0.20.1"
->>>>>>> fdeb1985
 authors      = ["xrelkd <46590321+xrelkd@users.noreply.github.com>"]
 homepage     = "https://github.com/xrelkd/clipcat"
 repository   = "https://github.com/xrelkd/clipcat"
